// Copyright 2018-2019 Parity Technologies (UK) Ltd.
// This file is part of Substrate.

// Substrate is free software: you can redistribute it and/or modify
// it under the terms of the GNU General Public License as published by
// the Free Software Foundation, either version 3 of the License, or
// (at your option) any later version.

// Substrate is distributed in the hope that it will be useful,
// but WITHOUT ANY WARRANTY; without even the implied warranty of
// MERCHANTABILITY or FITNESS FOR A PARTICULAR PURPOSE.  See the
// GNU General Public License for more details.

// You should have received a copy of the GNU General Public License
// along with Substrate.  If not, see <http://www.gnu.org/licenses/>.

//! Aura (Authority-round) consensus in substrate.
//!
//! Aura works by having a list of authorities A who are expected to roughly
//! agree on the current time. Time is divided up into discrete slots of t
//! seconds each. For each slot s, the author of that slot is A[s % |A|].
//!
//! The author is allowed to issue one block but not more during that slot,
//! and it will be built upon the longest valid chain that has been seen.
//!
//! Blocks from future steps will be either deferred or rejected depending on how
//! far in the future they are.
#![forbid(missing_docs, unsafe_code)]
use std::{
	sync::Arc, time::Duration, thread, marker::PhantomData, hash::Hash,
	fmt::Debug
};

use parity_codec::{Encode, Decode};
use consensus_common::{self, Authorities, BlockImport, Environment, Proposer,
	ForkChoiceStrategy, ImportBlock, BlockOrigin, Error as ConsensusError,
	SelectChain, well_known_cache_keys,
};
use consensus_common::import_queue::{
	Verifier, BasicQueue, SharedBlockImport, SharedJustificationImport,
	SharedFinalityProofImport, SharedFinalityProofRequestBuilder
};
use client::{
	block_builder::api::BlockBuilder as BlockBuilderApi,
	blockchain::ProvideCache,
	runtime_api::{ApiExt, Core as CoreApi},
	error::Result as CResult,
	backend::AuxStore,
};
use aura_primitives::slot_author;
use runtime_primitives::{generic::{self, BlockId}, Justification};
use runtime_primitives::traits::{
	Block, Header, Digest, DigestItemFor, DigestItem, ProvideRuntimeApi,
	AuthorityIdFor, Zero, Member, Verify,
};
use primitives::Pair;
use inherents::{InherentDataProviders, InherentData};
use authorities::AuthoritiesApi;

use futures::{Future, IntoFuture, future};
use tokio::timer::Timeout;
use log::{error, warn, debug, info, trace};
use transaction_pool::txpool::{self, Pool as TransactionPool};

use srml_aura::{
	InherentType as AuraInherent, AuraInherentData,
	timestamp::{
		TimestampInherentData, InherentType as TimestampInherent,
		InherentError as TIError
	}
};
use substrate_telemetry::{
	telemetry, CONSENSUS_TRACE, CONSENSUS_DEBUG, CONSENSUS_WARN,
	CONSENSUS_INFO
};

use slots::{
	CheckedHeader, SlotWorker, SlotInfo, SlotCompatible, slot_now,
	check_equivocation,
};

<<<<<<< HEAD
use node_runtime::{Call, AuraCall};
use consensus_safety::submit_report_call;

pub use aura_primitives::*;
pub use consensus_common::{SyncOracle, ExtraVerification};
use safety_primitives::EquivocationProof;
=======
use slots::{CheckedHeader, SlotData, SlotWorker, SlotInfo, SlotCompatible, slot_now, check_equivocation};

pub use aura_primitives::*;
pub use consensus_common::{SyncOracle, ExtraVerification};
pub use digest::CompatibleDigestItem;

mod digest;
>>>>>>> 49845251

type AuthorityId<P> = <P as Pair>::Public;

/// A slot duration. Create with `get_or_compute`.
#[derive(Clone, Copy, Debug, Encode, Decode, Hash, PartialOrd, Ord, PartialEq, Eq)]
pub struct SlotDuration(slots::SlotDuration<u64>);

impl SlotDuration {
	/// Either fetch the slot duration from disk or compute it from the genesis
	/// state.
	pub fn get_or_compute<B: Block, C>(client: &C) -> CResult<Self>
	where
		C: AuxStore, C: ProvideRuntimeApi, C::Api: AuraApi<B>,
	{
		slots::SlotDuration::get_or_compute(client, |a, b| a.slot_duration(b)).map(Self)
	}

	/// Get the slot duration in milliseconds.
	pub fn get(&self) -> u64 {
		self.0.get()
	}
}


#[derive(Copy, Clone, Debug, PartialEq, Eq, Hash)]
struct AuraSlotCompatible;

impl SlotCompatible for AuraSlotCompatible {
	fn extract_timestamp_and_slot(
		data: &InherentData
	) -> Result<(TimestampInherent, AuraInherent), consensus_common::Error> {
		data.timestamp_inherent_data()
			.and_then(|t| data.aura_inherent_data().map(|a| (t, a)))
			.map_err(Into::into)
			.map_err(consensus_common::Error::InherentData)
	}
}

/// Start the aura worker. The returned future should be run in a tokio runtime.
pub fn start_aura<B, C, SC, E, I, P, SO, Error, H>(
	slot_duration: SlotDuration,
	local_key: Arc<P>,
	client: Arc<C>,
	select_chain: SC,
	block_import: Arc<I>,
	env: Arc<E>,
	sync_oracle: SO,
	inherent_data_providers: InherentDataProviders,
	force_authoring: bool,
) -> Result<impl Future<Item=(), Error=()>, consensus_common::Error> where
	B: Block<Header=H>,
	C: ProvideRuntimeApi + ProvideCache<B> + AuxStore + Send + Sync,
	C::Api: AuthoritiesApi<B>,
	SC: SelectChain<B>,
	generic::DigestItem<B::Hash, P::Public, P::Signature>: DigestItem<Hash=B::Hash>,
	E::Proposer: Proposer<B, Error=Error>,
	<<E::Proposer as Proposer<B>>::Create as IntoFuture>::Future: Send + 'static,
	P: Pair + Send + Sync + 'static,
	P::Public: Hash + Member + Encode + Decode,
	P::Signature: Hash + Member + Encode + Decode + Verify,
	<<P as Pair>::Signature as Verify>::Signer: PartialEq + Encode + Decode + Clone,
	DigestItemFor<B>: CompatibleDigestItem<P::Signature> + DigestItem<AuthorityId=AuthorityId<P>>,
	H: Header<
		Digest=generic::Digest<generic::DigestItem<B::Hash, P::Public, P::Signature>>,
		Hash=B::Hash,
	>,
	E: Environment<B, Error=Error>,
	I: BlockImport<B> + Send + Sync + 'static,
	Error: ::std::error::Error + Send + From<::consensus_common::Error> + From<I::Error> + 'static,
	SO: SyncOracle + Send + Sync + Clone,
{
	let worker = AuraWorker {
		client: client.clone(),
		block_import,
		env,
		local_key,
		sync_oracle: sync_oracle.clone(),
		force_authoring,
	};
	register_aura_inherent_data_provider(
		&inherent_data_providers,
		slot_duration.0.slot_duration()
	)?;
	Ok(slots::start_slot_worker::<_, _, _, _, _, AuraSlotCompatible>(
		slot_duration.0,
		select_chain,
		worker,
		sync_oracle,
		inherent_data_providers
	))
}

struct AuraWorker<C, E, I, P, SO> {
	client: Arc<C>,
	block_import: Arc<I>,
	env: Arc<E>,
	local_key: Arc<P>,
	sync_oracle: SO,
	force_authoring: bool,
}

impl<H, B, C, E, I, P, Error, SO> SlotWorker<B> for AuraWorker<C, E, I, P, SO> where
	B: Block<Header=H>,
	C: ProvideRuntimeApi + ProvideCache<B> + AuxStore + Sync,
	C::Api: AuthoritiesApi<B>,
	E: Environment<B, Error=Error>,
	E::Proposer: Proposer<B, Error=Error>,
	<<E::Proposer as Proposer<B>>::Create as IntoFuture>::Future: Send + 'static,
	H: Header<
		Digest=generic::Digest<generic::DigestItem<B::Hash, P::Public, P::Signature>>,
		Hash=B::Hash,
	>,
	I: BlockImport<B> + Send + Sync + 'static,
	P: Pair + Send + Sync + 'static,
	P::Public: Member + Encode + Decode + Hash,
	P::Signature: Member + Encode + Decode + Hash + Debug + Verify,
	<<P as Pair>::Signature as Verify>::Signer: PartialEq + Encode + Decode + Clone,
	SO: SyncOracle + Send + Clone,
	DigestItemFor<B>: CompatibleDigestItem<P::Signature> + DigestItem<AuthorityId=AuthorityId<P>, Hash=B::Hash>,
	Error: ::std::error::Error + Send + From<::consensus_common::Error> + From<I::Error> + 'static,
{
	type OnSlot = Box<dyn Future<Item=(), Error=consensus_common::Error> + Send>;

	fn on_slot(
		&self,
		chain_head: B::Header,
		slot_info: SlotInfo,
	) -> Self::OnSlot {
		let pair = self.local_key.clone();
		let public_key = self.local_key.public();
		let client = self.client.clone();
		let block_import = self.block_import.clone();
		let env = self.env.clone();

		let (timestamp, slot_num, slot_duration) =
			(slot_info.timestamp, slot_info.number, slot_info.duration);

		let authorities = match authorities::<B, C>(client.as_ref(), &BlockId::Hash(chain_head.hash())) {
			Ok(authorities) => authorities,
			Err(e) => {
				warn!(
					"Unable to fetch authorities at block {:?}: {:?}",
					chain_head.hash(),
					e
				);
				telemetry!(CONSENSUS_WARN; "aura.unable_fetching_authorities";
					"slot" => ?chain_head.hash(), "err" => ?e
				);
				return Box::new(future::ok(()));
			}
		};

		if !self.force_authoring && self.sync_oracle.is_offline() && authorities.len() > 1 {
			debug!(target: "aura", "Skipping proposal slot. Waiting for the network.");
			telemetry!(CONSENSUS_DEBUG; "aura.skipping_proposal_slot";
				"authorities_len" => authorities.len()
			);
			return Box::new(future::ok(()));
		}
		let maybe_author = slot_author(slot_num, &authorities);
		let proposal_work = match maybe_author {
			None => return Box::new(future::ok(())),
			Some(author) => if author == &public_key {
				debug!(
					target: "aura", "Starting authorship at slot {}; timestamp = {}",
					slot_num,
					timestamp
				);
				telemetry!(CONSENSUS_DEBUG; "aura.starting_authorship";
					"slot_num" => slot_num, "timestamp" => timestamp
				);

				// we are the slot author. make a block and sign it.
				let proposer = match env.init(&chain_head, &authorities) {
					Ok(p) => p,
					Err(e) => {
						warn!("Unable to author block in slot {:?}: {:?}", slot_num, e);
						telemetry!(CONSENSUS_WARN; "aura.unable_authoring_block";
							"slot" => slot_num, "err" => ?e
						);
						return Box::new(future::ok(()))
					}
				};

				let remaining_duration = slot_info.remaining_duration();
				// deadline our production to approx. the end of the
				// slot
				Timeout::new(
					proposer.propose(
						slot_info.inherent_data,
						generic::Digest {
							logs: vec![
								<DigestItemFor<B> as CompatibleDigestItem<P::Signature>>::aura_pre_digest(slot_num),
							],
						},
						remaining_duration,
					).into_future(),
					remaining_duration,
				)
			} else {
				return Box::new(future::ok(()));
			}
		};

		Box::new(proposal_work.map(move |b| {
			// minor hack since we don't have access to the timestamp
			// that is actually set by the proposer.
			let slot_after_building = slot_now(slot_duration);
			if slot_after_building != Some(slot_num) {
				info!(
					"Discarding proposal for slot {}; block production took too long",
					slot_num
				);
				telemetry!(CONSENSUS_INFO; "aura.discarding_proposal_took_too_long";
					"slot" => slot_num
				);
				return
			}

			let (header, body) = b.deconstruct();
			let pre_digest: Result<u64, &str> = find_pre_digest::<H, P::Signature>(&header);
			if let Err(e) = pre_digest {
				error!(target: "aura", "FATAL ERROR: Invalid pre-digest: {}!", e);
				return
			} else {
				trace!(target: "aura", "Got correct number of seals.  Good!")
			};

			let header_num = header.number().clone();
			let parent_hash = header.parent_hash().clone();

			// sign the pre-sealed hash of the block and then
			// add it to a digest item.
			let header_hash = header.hash();
			let signature = pair.sign(header_hash.as_ref());
			let signature_digest_item = <DigestItemFor<B> as CompatibleDigestItem<P::Signature>>::aura_seal(signature);

			let import_block: ImportBlock<B> = ImportBlock {
				origin: BlockOrigin::Own,
				header,
				justification: None,
				post_digests: vec![signature_digest_item],
				body: Some(body),
				finalized: false,
				auxiliary: Vec::new(),
				fork_choice: ForkChoiceStrategy::LongestChain,
			};

			info!("Pre-sealed block for proposal at {}. Hash now {:?}, previously {:?}.",
					header_num,
					import_block.post_header().hash(),
					header_hash
			);
			telemetry!(CONSENSUS_INFO; "aura.pre_sealed_block";
				"header_num" => ?header_num,
				"hash_now" => ?import_block.post_header().hash(),
				"hash_previously" => ?header_hash
			);

			if let Err(e) = block_import.import_block(import_block, Default::default()) {
				warn!(target: "aura", "Error with block built on {:?}: {:?}",
						parent_hash, e);
				telemetry!(CONSENSUS_WARN; "aura.err_with_block_built_on";
					"hash" => ?parent_hash, "err" => ?e
				);
			}
		}).map_err(|e| consensus_common::Error::ClientImport(format!("{:?}", e)).into()))
	}
}

macro_rules! aura_err {
	($($i: expr),+) => {
		{ debug!(target: "aura", $($i),+)
		; format!($($i),+)
		}
	};
}

/// check a header has been signed by the right key. If the slot is too far in the future, an error will be returned.
/// if it's successful, returns the pre-header and the digest item containing the seal.
///
/// This digest item will always return `Some` when used with `as_aura_seal`.
//
// FIXME #1018 needs misbehavior types
fn check_header<C, B: Block, P: Pair, A: txpool::ChainApi<Block=B>>(
	client: &Arc<C>,
	transaction_pool: &Arc<TransactionPool<A>>,
	slot_now: u64,
	mut header: B::Header,
	hash: B::Hash,
	authorities: &[AuthorityId<P>],
) -> Result<CheckedHeader<B::Header, (u64, DigestItemFor<B>)>, String> where
	P::Signature: Encode + Decode + Clone + Verify<Signer = P::Public>,
	P::Public: AsRef<P::Public> + Encode + Decode + PartialEq + Clone,
	DigestItemFor<B>: CompatibleDigestItem<P::Signature> + DigestItem<Hash=B::Hash>,
	C: client::backend::AuxStore + client::blockchain::HeaderBackend<B>,
	<<P as Pair>::Signature as Verify>::Signer: Encode + Decode + Clone + AsRef<<P as Pair>::Public> + PartialEq + Send + Sync,
{
	let seal = match header.digest_mut().pop() {
		Some(x) => x,
		None => return Err(format!("Header {:?} is unsealed", hash)),
	};
		
	let sig = seal.as_aura_seal().ok_or_else(|| {
		aura_err!("Header {:?} has a bad seal", hash)
	})?;

	let slot_num = find_pre_digest::<B::Header, _>(&header)?;

	if slot_num > slot_now {
		header.digest_mut().push(seal.clone());
		Ok(CheckedHeader::Deferred(header, slot_num))
	} else {
		// check the signature is valid under the expected authority and
		// chain state.
		let expected_author = match slot_author(slot_num, authorities) {
			None => return Err("Slot Author not found".to_string()),
			Some(author) => author,
		};

		let pre_hash = header.hash();

		if P::verify(&sig, pre_hash.as_ref(), expected_author) {
			if let Some(equivocation_proof) = check_equivocation::<
				_,
				_,
				AuraEquivocationProof<B::Header, P::Signature>,
				P::Signature,
			>(
				client,
				slot_now,
				slot_num,
				header.clone(),
				sig.clone(),
				expected_author.clone(),
			).map_err(|e| e.to_string())? {
				info!(
					"Slot author is equivocating at slot {} with headers {:?} and {:?}",
					slot_num,
					equivocation_proof.first_header().hash(),
					equivocation_proof.second_header().hash(),
				);
			} else {
				submit_report_call(
					client,
					transaction_pool,
					Call::Aura(AuraCall::report_equivocation(
						AuraEquivocationProof::new(
							header.clone(),
							header.clone(),
							sig.clone(),
							sig.clone(),
						).encode()
					)),
				);
			}

			Ok(CheckedHeader::Checked(header, (slot_num, seal)))
		} else {
			Err(format!("Bad signature on {:?}", hash))
		}
	}
}

/// A verifier for Aura blocks.
pub struct AuraVerifier<C, E, P, A: txpool::ChainApi> {
	client: Arc<C>,
	transaction_queue: Arc<TransactionPool<A>>,
	extra: E,
	phantom: PhantomData<P>,
	inherent_data_providers: inherents::InherentDataProviders,
}

impl<C, E, P, A> AuraVerifier<C, E, P, A>
where
	A: txpool::ChainApi,
	P: Send + Sync + 'static,
{
	fn check_inherents<B: Block>(
		&self,
		block: B,
		block_id: BlockId<B>,
		inherent_data: InherentData,
		timestamp_now: u64,
	) -> Result<(), String> 
	where
		C: ProvideRuntimeApi,
		C::Api: BlockBuilderApi<B>,
	{
		const MAX_TIMESTAMP_DRIFT_SECS: u64 = 60;

		let inherent_res = self.client.runtime_api().check_inherents(
			&block_id,
			block,
			inherent_data,
		).map_err(|e| format!("{:?}", e))?;

		if !inherent_res.ok() {
			inherent_res
				.into_errors()
				.try_for_each(|(i, e)| match TIError::try_from(&i, &e) {
					Some(TIError::ValidAtTimestamp(timestamp)) => {
						// halt import until timestamp is valid.
						// reject when too far ahead.
						if timestamp > timestamp_now + MAX_TIMESTAMP_DRIFT_SECS {
							return Err("Rejecting block too far in future".into());
						}

						let diff = timestamp.saturating_sub(timestamp_now);
						info!(
							target: "aura",
							"halting for block {} seconds in the future",
							diff
						);
						telemetry!(CONSENSUS_INFO; "aura.halting_for_future_block";
							"diff" => ?diff
						);
						thread::sleep(Duration::from_secs(diff));
						Ok(())
					},
					Some(TIError::Other(e)) => Err(e.into()),
					None => Err(self.inherent_data_providers.error_to_string(&i, &e)),
				})
		} else {
			Ok(())
		}
	}
}

/// No-op extra verification.
#[derive(Debug, Clone, Copy)]
pub struct NothingExtra;

impl<B: Block> ExtraVerification<B> for NothingExtra {
	type Verified = Result<(), String>;

	fn verify(&self, _: &B::Header, _: Option<&[B::Extrinsic]>) -> Self::Verified {
		Ok(())
	}
}

#[forbid(deprecated)]
impl<B: Block, C, E, P, A> Verifier<B> for AuraVerifier<C, E, P, A> where
	A: txpool::ChainApi<Block=B>,
	C: ProvideRuntimeApi + Send + Sync + client::backend::AuxStore + client::blockchain::HeaderBackend<B>,
	C::Api: BlockBuilderApi<B>,
	P: Pair + Send + Sync + 'static,
	P::Public: Send + Sync + Hash + Eq + Clone + Decode + Encode + Debug + AsRef<P::Public> + 'static,
	P::Signature: Encode + Decode + Clone + Verify<Signer = P::Public>,
	<<P as Pair>::Signature as Verify>::Signer: Encode + Decode + Clone,
	DigestItemFor<B>: CompatibleDigestItem<P::Signature> + DigestItem<AuthorityId=AuthorityId<P>>,
	E: ExtraVerification<B>,
	Self: Authorities<B>,
{
	fn verify(
		&self,
		origin: BlockOrigin,
		header: B::Header,
		justification: Option<Justification>,
		mut body: Option<Vec<B::Extrinsic>>,
	) -> Result<(ImportBlock<B>, Option<Vec<AuthorityId<P>>>), String> {
		let mut inherent_data = self.inherent_data_providers.create_inherent_data()
			.map_err(String::from)?;
		let (timestamp_now, slot_now) = AuraSlotCompatible::extract_timestamp_and_slot(&inherent_data)
			.map_err(|e| format!("Could not extract timestamp and slot: {:?}", e))?;
		let hash = header.hash();
		let parent_hash = *header.parent_hash();
		let authorities = self.authorities(&BlockId::Hash(parent_hash))
			.map_err(|e| format!("Could not fetch authorities at {:?}: {:?}", parent_hash, e))?;

		let extra_verification = self.extra.verify(
			&header,
			body.as_ref().map(|x| &x[..]),
		);

		// We add one to allow for some small drift.
		// FIXME #1019 in the future, alter this queue to allow deferring of
		// headers.
		let checked_header = check_header::<C, B, P, A>(
			&self.client,
			&self.transaction_queue,
			slot_now + 1,
			header,
			hash,
			&authorities[..],
		)?;
		match checked_header {
			CheckedHeader::Checked(pre_header, (slot_num, seal)) => {
				// if the body is passed through, we need to use the runtime
				// to check that the internally-set timestamp in the inherents
				// actually matches the slot set in the seal.
				if let Some(inner_body) = body.take() {
					inherent_data.aura_replace_inherent_data(slot_num);
					let block = B::new(pre_header.clone(), inner_body);

					// skip the inherents verification if the runtime API is old.
					if self.client
						.runtime_api()
<<<<<<< HEAD
						.has_api_with::<BlockBuilderApi<B>, _>(
							&BlockId::Hash(parent_hash),
							|v| v >= 2,
						).map_err(|e| format!("{:?}", e))?
=======
						.has_api_with::<dyn BlockBuilderApi<B>, _>(&BlockId::Hash(parent_hash), |v| v >= 2)
						.map_err(|e| format!("{:?}", e))?
>>>>>>> 49845251
					{
						self.check_inherents(
							block.clone(),
							BlockId::Hash(parent_hash),
							inherent_data,
							timestamp_now,
						)?;
					}

					let (_, inner_body) = block.deconstruct();
					body = Some(inner_body);
				}

				trace!(target: "aura", "Checked {:?}; importing.", pre_header);
				telemetry!(
					CONSENSUS_TRACE;
					"aura.checked_and_importing";
					"pre_header" => ?pre_header
				);

				extra_verification.into_future().wait()?;

				let new_authorities = pre_header.digest()
					.log(DigestItem::as_authorities_change)
					.map(|digest| digest.to_vec());

				let import_block = ImportBlock {
					origin,
					header: pre_header,
					post_digests: vec![seal],
					body,
					finalized: false,
					justification,
					auxiliary: Vec::new(),
					fork_choice: ForkChoiceStrategy::LongestChain,
				};

				Ok((import_block, new_authorities))
			}
			CheckedHeader::Deferred(a, b) => {
				debug!(target: "aura", "Checking {:?} failed; {:?}, {:?}.", hash, a, b);
				telemetry!(CONSENSUS_DEBUG; "aura.header_too_far_in_future";
					"hash" => ?hash, "a" => ?a, "b" => ?b
				);
				Err(format!("Header {:?} rejected: too far in the future", hash))
			}
		}
	}
}

impl<B, C, E, P, A> Authorities<B> for AuraVerifier<C, E, P, A> where
	B: Block,
	A: txpool::ChainApi<Block=B>,
	C: ProvideRuntimeApi + ProvideCache<B>,
	C::Api: AuthoritiesApi<B>,
{
	type Error = ConsensusError;

	fn authorities(&self, at: &BlockId<B>) -> Result<Vec<AuthorityIdFor<B>>, Self::Error> {
		authorities(self.client.as_ref(), at)
	}
}

fn initialize_authorities_cache<B, C>(client: &C) -> Result<(), ConsensusError> where
	B: Block,
	C: ProvideRuntimeApi + ProvideCache<B>,
	C::Api: AuthoritiesApi<B>,
{
	// no cache => no initialization
	let cache = match client.cache() {
		Some(cache) => cache,
		None => return Ok(()),
	};

	// check if we already have initialized the cache
	let genesis_id = BlockId::Number(Zero::zero());
	let genesis_authorities: Option<Vec<AuthorityIdFor<B>>> = cache
		.get_at(&well_known_cache_keys::AUTHORITIES, &genesis_id)
		.and_then(|v| Decode::decode(&mut &v[..]));
	if genesis_authorities.is_some() {
		return Ok(());
	}

	let map_err = |error| consensus_common::Error::from(consensus_common::Error::ClientImport(
		format!(
			"Error initializing authorities cache: {}",
			error,
		)));
	let genesis_authorities = authorities(client, &genesis_id)?;
	cache.initialize(&well_known_cache_keys::AUTHORITIES, genesis_authorities.encode())
		.map_err(map_err)?;

	Ok(())
}

#[allow(deprecated)]
fn authorities<B, C>(client: &C, at: &BlockId<B>) -> Result<Vec<AuthorityIdFor<B>>, ConsensusError> where
	B: Block,
	C: ProvideRuntimeApi + ProvideCache<B>,
	C::Api: AuthoritiesApi<B>,
{
	client
		.cache()
		.and_then(|cache| cache
			.get_at(&well_known_cache_keys::AUTHORITIES, at)
			.and_then(|v| Decode::decode(&mut &v[..]))
		)
		.or_else(|| AuthoritiesApi::authorities(&*client.runtime_api(), at).ok())
		.ok_or_else(|| consensus_common::Error::InvalidAuthoritiesSet.into())
}

/// The Aura import queue type.
pub type AuraImportQueue<B> = BasicQueue<B>;

/// Register the aura inherent data provider, if not registered already.
fn register_aura_inherent_data_provider(
	inherent_data_providers: &InherentDataProviders,
	slot_duration: u64,
) -> Result<(), consensus_common::Error> {
	if !inherent_data_providers.has_provider(&srml_aura::INHERENT_IDENTIFIER) {
		inherent_data_providers
			.register_provider(srml_aura::InherentDataProvider::new(slot_duration))
			.map_err(Into::into)
			.map_err(consensus_common::Error::InherentData)
	} else {
		Ok(())
	}
}

/// Start an import queue for the Aura consensus algorithm.
pub fn import_queue<A, B, C, E, P>(
	slot_duration: SlotDuration,
	block_import: SharedBlockImport<B>,
	justification_import: Option<SharedJustificationImport<B>>,
	finality_proof_import: Option<SharedFinalityProofImport<B>>,
	finality_proof_request_builder: Option<SharedFinalityProofRequestBuilder<B>>,
	client: Arc<C>,
	extra: E,
	inherent_data_providers: InherentDataProviders,
	transaction_queue: Option<Arc<TransactionPool<A>>>,
) -> Result<AuraImportQueue<B>, consensus_common::Error> where
	B: Block,
	A: txpool::ChainApi<Block=B> + 'static,
	C: 'static + ProvideRuntimeApi + ProvideCache<B> + Send + Sync + AuxStore + client::blockchain::HeaderBackend<B>,
	C::Api: BlockBuilderApi<B> + AuthoritiesApi<B>,
	P: Pair + Send + Sync + 'static,
	P::Public: Clone + Eq + Send + Sync + Hash + Debug + Encode + Decode + AsRef<P::Public>,
	P::Signature: Encode + Decode + Clone + Verify<Signer = P::Public>,
	DigestItemFor<B>: CompatibleDigestItem<P::Signature> + DigestItem<AuthorityId=AuthorityId<P>>,
	E: 'static + ExtraVerification<B>,
{
	register_aura_inherent_data_provider(&inherent_data_providers, slot_duration.get())?;
	initialize_authorities_cache(&*client)?;

	let verifier = Arc::new(
		AuraVerifier::<_, _, P, _> {
			client: client.clone(),
			transaction_queue: transaction_queue.unwrap().clone(), // TODO: remove unwrap.
			extra,
			inherent_data_providers,
			phantom: PhantomData,
		}
	);
	Ok(BasicQueue::new(
		verifier,
		block_import,
		justification_import,
		finality_proof_import,
		finality_proof_request_builder,
	))
}

#[cfg(test)]
mod tests {
	use super::*;
	use futures::stream::Stream as _;
	use consensus_common::NoNetwork as DummyOracle;
	use network::test::*;
	use network::test::{Block as TestBlock, PeersClient, PeersFullClient};
	use runtime_primitives::traits::{Block as BlockT, DigestFor};
	use network::config::ProtocolConfig;
	use parking_lot::Mutex;
	use tokio::runtime::current_thread;
	use keyring::sr25519::Keyring;
	use primitives::sr25519;
	use client::{LongestChain, BlockchainEvents};
	use test_client;

	type Error = client::error::Error;

	type TestClient = client::Client<test_client::Backend, test_client::Executor, TestBlock, test_client::runtime::RuntimeApi>;

	struct DummyFactory(Arc<TestClient>);
	struct DummyProposer(u64, Arc<TestClient>);

	impl Environment<TestBlock> for DummyFactory {
		type Proposer = DummyProposer;
		type Error = Error;

		fn init(&self, parent_header: &<TestBlock as BlockT>::Header, _authorities: &[AuthorityId<sr25519::Pair>])
			-> Result<DummyProposer, Error>
		{
			Ok(DummyProposer(parent_header.number + 1, self.0.clone()))
		}
	}

	impl Proposer<TestBlock> for DummyProposer {
		type Error = Error;
		type Create = Result<TestBlock, Error>;

		fn propose(
			&self,
			_: InherentData,
			digests: DigestFor<TestBlock>,
			_: Duration,
		) -> Result<TestBlock, Error> {
			self.1.new_block(digests).unwrap().bake().map_err(|e| e.into())
		}
	}

	const SLOT_DURATION: u64 = 1;
	const TEST_ROUTING_INTERVAL: Duration = Duration::from_millis(50);

	pub struct AuraTestNet {
		peers: Vec<Arc<Peer<(), DummySpecialization>>>,
		started: bool,
	}

	impl TestNetFactory for AuraTestNet {
		type Specialization = DummySpecialization;
		type Verifier = AuraVerifier<PeersFullClient, NothingExtra, sr25519::Pair>;
		type PeerData = ();

		/// Create new test network with peers and given config.
		fn from_config(_config: &ProtocolConfig) -> Self {
			AuraTestNet {
				peers: Vec::new(),
				started: false,
			}
		}

		fn make_verifier(&self, client: PeersClient, _cfg: &ProtocolConfig)
			-> Arc<Self::Verifier>
		{
			match client {
				PeersClient::Full(client) => {
					let slot_duration = SlotDuration::get_or_compute(&*client)
						.expect("slot duration available");
					let inherent_data_providers = InherentDataProviders::new();
					register_aura_inherent_data_provider(
						&inherent_data_providers,
						slot_duration.get()
					).expect("Registers aura inherent data provider");

					assert_eq!(slot_duration.get(), SLOT_DURATION);
					Arc::new(AuraVerifier {
						client,
						extra: NothingExtra,
						inherent_data_providers,
						phantom: Default::default(),
					})
				},
				PeersClient::Light(_) => unreachable!("No (yet) tests for light client + Aura"),
			}
		}

		fn uses_tokio(&self) -> bool {
			true
		}

		fn peer(&self, i: usize) -> &Peer<Self::PeerData, DummySpecialization> {
			&self.peers[i]
		}

		fn peers(&self) -> &Vec<Arc<Peer<Self::PeerData, DummySpecialization>>> {
			&self.peers
		}

		fn mut_peers<F: FnOnce(&mut Vec<Arc<Peer<Self::PeerData, DummySpecialization>>>)>(&mut self, closure: F) {
			closure(&mut self.peers);
		}

		fn started(&self) -> bool {
			self.started
		}

		fn set_started(&mut self, new: bool) {
			self.started = new;
		}
	}

	#[test]
	#[allow(deprecated)]
	fn authoring_blocks() {
		let _ = ::env_logger::try_init();
		let mut net = AuraTestNet::new(3);

		net.start();

		let peers = &[
			(0, Keyring::Alice),
			(1, Keyring::Bob),
			(2, Keyring::Charlie),
		];

		let net = Arc::new(Mutex::new(net));
		let mut import_notifications = Vec::new();

		let mut runtime = current_thread::Runtime::new().unwrap();
		for (peer_id, key) in peers {
			let client = net.lock().peer(*peer_id).client().as_full().expect("full clients are created").clone();
			#[allow(deprecated)]
			let select_chain = LongestChain::new(
				client.backend().clone(),
			);
			let environ = Arc::new(DummyFactory(client.clone()));
			import_notifications.push(
				client.import_notification_stream()
					.take_while(|n| Ok(!(n.origin != BlockOrigin::Own && n.header.number() < &5)))
					.for_each(move |_| Ok(()))
			);

			let slot_duration = SlotDuration::get_or_compute(&*client)
				.expect("slot duration available");

			let inherent_data_providers = InherentDataProviders::new();
			register_aura_inherent_data_provider(
				&inherent_data_providers, slot_duration.get()
			).expect("Registers aura inherent data provider");

			let aura = start_aura::<_, _, _, _, _, sr25519::Pair, _, _, _>(
				slot_duration,
				Arc::new(key.clone().into()),
				client.clone(),
				select_chain,
				client,
				environ.clone(),
				DummyOracle,
				inherent_data_providers,
				false,
			).expect("Starts aura");

			runtime.spawn(aura);
		}

		// wait for all finalized on each.
		let wait_for = ::futures::future::join_all(import_notifications)
			.map(|_| ())
			.map_err(|_| ());

		let drive_to_completion = ::tokio::timer::Interval::new_interval(TEST_ROUTING_INTERVAL)
			.for_each(move |_| {
				net.lock().send_import_notifications();
				net.lock().sync_without_disconnects();
				Ok(())
			})
			.map(|_| ())
			.map_err(|_| ());

		runtime.block_on(wait_for.select(drive_to_completion).map_err(|_| ())).unwrap();
	}

	#[test]
	fn authorities_call_works() {
		let client = test_client::new();

		assert_eq!(client.info().chain.best_number, 0);
		assert_eq!(authorities(&client, &BlockId::Number(0)).unwrap(), vec![
			Keyring::Alice.into(),
			Keyring::Bob.into(),
			Keyring::Charlie.into()
		]);
	}
}<|MERGE_RESOLUTION|>--- conflicted
+++ resolved
@@ -76,25 +76,15 @@
 
 use slots::{
 	CheckedHeader, SlotWorker, SlotInfo, SlotCompatible, slot_now,
-	check_equivocation,
+	check_equivocation, SlotData,
 };
 
-<<<<<<< HEAD
 use node_runtime::{Call, AuraCall};
 use consensus_safety::submit_report_call;
+use safety_primitives::EquivocationProof;
 
 pub use aura_primitives::*;
 pub use consensus_common::{SyncOracle, ExtraVerification};
-use safety_primitives::EquivocationProof;
-=======
-use slots::{CheckedHeader, SlotData, SlotWorker, SlotInfo, SlotCompatible, slot_now, check_equivocation};
-
-pub use aura_primitives::*;
-pub use consensus_common::{SyncOracle, ExtraVerification};
-pub use digest::CompatibleDigestItem;
-
-mod digest;
->>>>>>> 49845251
 
 type AuthorityId<P> = <P as Pair>::Public;
 
@@ -593,15 +583,8 @@
 					// skip the inherents verification if the runtime API is old.
 					if self.client
 						.runtime_api()
-<<<<<<< HEAD
-						.has_api_with::<BlockBuilderApi<B>, _>(
-							&BlockId::Hash(parent_hash),
-							|v| v >= 2,
-						).map_err(|e| format!("{:?}", e))?
-=======
 						.has_api_with::<dyn BlockBuilderApi<B>, _>(&BlockId::Hash(parent_hash), |v| v >= 2)
 						.map_err(|e| format!("{:?}", e))?
->>>>>>> 49845251
 					{
 						self.check_inherents(
 							block.clone(),
