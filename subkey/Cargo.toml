[package]
name = "subkey"
version = "2.0.0"
authors = ["Parity Technologies <admin@parity.io>"]
edition = "2018"

[dependencies]
primitives = { package = "substrate-primitives",  version = "*", path = "../core/primitives" }
node-runtime = { version = "*", path = "../node/runtime" }
node-primitives = { version = "*", path = "../node/primitives" }
sr-primitives = { version = "*", path = "../core/sr-primitives" }
rand = "0.6"
clap = { version = "~2.32", features = ["yaml"] }
tiny-bip39 = "0.6.0"
rustc-hex = "2.0"
<<<<<<< HEAD
substrate-bip39 = { git = "https://github.com/paritytech/substrate-bip39", rev = "080da45923885cfec2379cef3dee4e7f43e6c260"}
schnorrkel = "0.1"
=======
substrate-bip39 = "0.3.1"
>>>>>>> 3e257e01
hex = "0.3"
hex-literal = "0.2"
codec = { package = "parity-scale-codec", version = "1.0.0" }
system = { package = "srml-system", path = "../srml/system" }
balances = { package = "srml-balances", path = "../srml/balances" }

[features]
bench = []<|MERGE_RESOLUTION|>--- conflicted
+++ resolved
@@ -13,12 +13,8 @@
 clap = { version = "~2.32", features = ["yaml"] }
 tiny-bip39 = "0.6.0"
 rustc-hex = "2.0"
-<<<<<<< HEAD
-substrate-bip39 = { git = "https://github.com/paritytech/substrate-bip39", rev = "080da45923885cfec2379cef3dee4e7f43e6c260"}
+substrate-bip39 = "0.3.1"
 schnorrkel = "0.1"
-=======
-substrate-bip39 = "0.3.1"
->>>>>>> 3e257e01
 hex = "0.3"
 hex-literal = "0.2"
 codec = { package = "parity-scale-codec", version = "1.0.0" }
