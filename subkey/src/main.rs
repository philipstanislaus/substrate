--- conflicted
+++ resolved
@@ -99,10 +99,16 @@
 			C::print_from_uri(mnemonic.phrase(), password);
 		}
 		("inspect", Some(matches)) => {
+			// TODO: Accept public key with derivation path.
 			let uri = matches.value_of("uri")
 				.expect("URI parameter is required; thus it can't be None; qed");
 			C::print_from_uri(uri, password);
-<<<<<<< HEAD
+		}
+		("vanity", Some(matches)) => {
+			let desired: String = matches.value_of("pattern").map(str::to_string).unwrap_or_default();
+			let result = vanity::generate_key::<C>(&desired).expect("Key generation failed");
+			C::print_from_uri(&format!("0x{}", HexDisplay::from(&result.seed.as_ref())), None);
+		}
 		},
 		("sign-blob", Some(matches)) => {
 			let suri = matches.value_of("suri")
@@ -121,13 +127,6 @@
 			//let sig = pair.sign(&message);
 			println!("{}", hex::encode(&sig));
 			//println!("{}", hex::encode(&message));
-=======
-		}
-		("vanity", Some(matches)) => {
-			let desired: String = matches.value_of("pattern").map(str::to_string).unwrap_or_default();
-			let result = vanity::generate_key::<C>(&desired).expect("Key generation failed");
-			C::print_from_uri(&format!("0x{}", HexDisplay::from(&result.seed.as_ref())), None);
->>>>>>> ddcf41bf
 		}
 		("sign", Some(matches)) => {
 			let suri = matches.value_of("suri")
